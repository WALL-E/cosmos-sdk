## PENDING

BREAKING CHANGES

* Gaia REST API (`gaiacli advanced rest-server`)
    * [x/stake] Validator.Owner renamed to Validator.Operator

* Gaia CLI  (`gaiacli`)
    * [x/stake] Validator.Owner renamed to Validator.Operator
    * [cli] unsafe_reset_all, show_validator, and show_node_id have been renamed to unsafe-reset-all, show-validator, and show-node-id
    * [cli] [\#1983](https://github.com/cosmos/cosmos-sdk/issues/1983) --print-response now defaults to true in commands that create and send a transaction
    * [cli] [\#1983](https://github.com/cosmos/cosmos-sdk/issues/1983) you can now pass --pubkey or --address to gaiacli keys show to return a plaintext representation of the key's address or public key for use with other commands
    * [cli] [\#2061](https://github.com/cosmos/cosmos-sdk/issues/2061) changed proposalID in governance REST endpoints to proposal-id
    * [cli] [\#2014](https://github.com/cosmos/cosmos-sdk/issues/2014) `gaiacli advanced` no longer exists - to access `ibc`, `rest-server`, and `validator-set` commands use `gaiacli ibc`, `gaiacli rest-server`, and `gaiacli tendermint`, respectively
    * [makefile] `get_vendor_deps` no longer updates lock file it just updates vendor directory. Use `update_vendor_deps` to update the lock file. [#2152](https://github.com/cosmos/cosmos-sdk/pull/2152)
    * [cli] [\#2190](https://github.com/cosmos/cosmos-sdk/issues/2190) `gaiacli init --gen-txs` is now `gaiacli init --with-txs` to reduce confusion
    * [\#2040](https://github.com/cosmos/cosmos-sdk/issues/2040) All commands that utilize a validator's address must now use the new
    bech32 prefix, `cosmosval`. A validator's Tendermint signing key and address
    now use a new bech32 prefix, `cosmoscons`.

* Gaia
    * Make the transient store key use a distinct store key. [#2013](https://github.com/cosmos/cosmos-sdk/pull/2013)
    * [x/stake] [\#1901](https://github.com/cosmos/cosmos-sdk/issues/1901) Validator type's Owner field renamed to Operator; Validator's GetOwner() renamed accordingly to comply with the SDK's Validator interface.
    * [docs] [#2001](https://github.com/cosmos/cosmos-sdk/pull/2001) Update slashing spec for slashing period
    * [x/stake, x/slashing] [#1305](https://github.com/cosmos/cosmos-sdk/issues/1305) - Rename "revoked" to "jailed"
    * [x/stake] [#1676] Revoked and jailed validators put into the unbonding state
    * [x/stake] [#1877] Redelegations/unbonding-delegation from unbonding validator have reduced time
    * [x/stake] [\#2040](https://github.com/cosmos/cosmos-sdk/issues/2040) Validator operator type has now changed to `sdk.ValAddress`
      * A new bech32 prefix has been introduced for Tendermint signing keys and
        addresses, `cosmosconspub` and `cosmoscons` respectively.

* SDK
<<<<<<< HEAD
    * [core] \#2219 Update to Tendermint 0.24.0
      * Validator set updates delayed by one block
      * BFT timestamp that can safely be used by applications
      * Fixed maximum block size enforcement
    * [core] \#1807 Switch from use of rational to decimal
    * [types] \#1901 Validator interface's GetOwner() renamed to GetOperator()
=======
    * [core] [\#1807](https://github.com/cosmos/cosmos-sdk/issues/1807) Switch from use of rational to decimal
    * [types] [\#1901](https://github.com/cosmos/cosmos-sdk/issues/1901) Validator interface's GetOwner() renamed to GetOperator()
>>>>>>> a94219e0
    * [x/slashing] [#2122](https://github.com/cosmos/cosmos-sdk/pull/2122) - Implement slashing period
    * [types] [\#2119](https://github.com/cosmos/cosmos-sdk/issues/2119) Parsed error messages and ABCI log errors to make them more human readable.
    * [simulation] Rename TestAndRunTx to Operation [#2153](https://github.com/cosmos/cosmos-sdk/pull/2153)
    * [tools] Removed gocyclo [#2211](https://github.com/cosmos/cosmos-sdk/issues/2211)
    * [baseapp] Remove `SetTxDecoder` in favor of requiring the decoder be set in baseapp initialization. [#1441](https://github.com/cosmos/cosmos-sdk/issues/1441)

* Tendermint


FEATURES

* Gaia REST API (`gaiacli advanced rest-server`)
  * [lcd] Endpoints to query staking pool and params
  * [lcd] [\#2110](https://github.com/cosmos/cosmos-sdk/issues/2110) Add support for `simulate=true` requests query argument to endpoints that send txs to run simulations of transactions
  * [lcd] [\#966](https://github.com/cosmos/cosmos-sdk/issues/966) Add support for `generate_only=true` query argument to generate offline unsigned transactions

* Gaia CLI  (`gaiacli`)
  * [cli] Cmds to query staking pool and params
  * [gov][cli] #2062 added `--proposal` flag to `submit-proposal` that allows a JSON file containing a proposal to be passed in
  * [\#2040](https://github.com/cosmos/cosmos-sdk/issues/2040) Add `--bech` to `gaiacli keys show` and respective REST endpoint to
  provide desired Bech32 prefix encoding
  * [cli] [\#2047](https://github.com/cosmos/cosmos-sdk/issues/2047) Setting the --gas flag value to 0 triggers a simulation of the tx before the actual execution. The gas estimate obtained via the simulation will be used as gas limit in the actual execution.
  * [cli] [\#2047](https://github.com/cosmos/cosmos-sdk/issues/2047) The --gas-adjustment flag can be used to adjust the estimate obtained via the simulation triggered by --gas=0.
  * [cli] [\#2110](https://github.com/cosmos/cosmos-sdk/issues/2110) Add --dry-run flag to perform a simulation of a transaction without broadcasting it. The --gas flag is ignored as gas would be automatically estimated.
  * [cli] [\#966](https://github.com/cosmos/cosmos-sdk/issues/966) Add --generate-only flag to build an unsigned transaction and write it to STDOUT.

* Gaia
  * [cli] #2170 added ability to show the node's address via `gaiad tendermint show-address`

* SDK
  * [querier] added custom querier functionality, so ABCI query requests can be handled by keepers
  * [simulation] [\#1924](https://github.com/cosmos/cosmos-sdk/issues/1924) allow operations to specify future operations
  * [simulation] [\#1924](https://github.com/cosmos/cosmos-sdk/issues/1924) Add benchmarking capabilities, with makefile commands "test_sim_gaia_benchmark, test_sim_gaia_profile"

* Tendermint


IMPROVEMENTS
* [tools] Improved terraform and ansible scripts for infrastructure deployment
* [tools] Added ansible script to enable process core dumps

* Gaia REST API (`gaiacli advanced rest-server`)
    * [x/stake] [\#2000](https://github.com/cosmos/cosmos-sdk/issues/2000) Added tests for new staking endpoints

* Gaia CLI  (`gaiacli`)
    * [cli] #2060 removed `--select` from `block` command
    * [cli] #2128 fixed segfault when exporting directly after `gaiad init`

* Gaia
    * [x/stake] [#2023](https://github.com/cosmos/cosmos-sdk/pull/2023) Terminate iteration loop in `UpdateBondedValidators` and `UpdateBondedValidatorsFull` when the first revoked validator is encountered and perform a sanity check.
    * [x/auth] Signature verification's gas cost now accounts for pubkey type. [#2046](https://github.com/tendermint/tendermint/pull/2046)
    * [x/stake] [x/slashing] Ensure delegation invariants to jailed validators [#1883](https://github.com/cosmos/cosmos-sdk/issues/1883).
    * [x/stake] Improve speed of GetValidator, which was shown to be a performance bottleneck. [#2046](https://github.com/tendermint/tendermint/pull/2200)
* SDK
    * [tools] Make get_vendor_deps deletes `.vendor-new` directories, in case scratch files are present.
    * [spec] Added simple piggy bank distribution spec
    * [cli] [\#1632](https://github.com/cosmos/cosmos-sdk/issues/1632) Add integration tests to ensure `basecoind init && basecoind` start sequences run successfully for both `democoin` and `basecoin` examples.
    * [store] Speedup IAVL iteration, and consequently everything that requires IAVL iteration. [#2143](https://github.com/cosmos/cosmos-sdk/issues/2143)
    * [store] \#1952 Update IAVL dependency to v0.10.0
    * [simulation] Make timestamps randomized [#2153](https://github.com/cosmos/cosmos-sdk/pull/2153)

* Tendermint

BUG FIXES

* Gaia REST API (`gaiacli advanced rest-server`)

* Gaia CLI  (`gaiacli`)
    * [cli] [\#1997](https://github.com/cosmos/cosmos-sdk/issues/1997) Handle panics gracefully when `gaiacli stake {delegation,unbond}` fail to unmarshal delegation.

* Gaia

* SDK
    * [\#1988](https://github.com/cosmos/cosmos-sdk/issues/1988) Make us compile on OpenBSD (disable ledger) [#1988] (https://github.com/cosmos/cosmos-sdk/issues/1988)
    * [\#2105](https://github.com/cosmos/cosmos-sdk/issues/2105) Fix DB Iterator leak, which may leak a go routine.
    * [ledger] [\#2064](https://github.com/cosmos/cosmos-sdk/issues/2064) Fix inability to sign and send transactions via the LCD by
    loading a Ledger device at runtime.
    * [\#2158](https://github.com/cosmos/cosmos-sdk/issues/2158) Fix non-deterministic ordering of validator iteration when slashing in `gov EndBlocker`

* Tendermint<|MERGE_RESOLUTION|>--- conflicted
+++ resolved
@@ -30,17 +30,12 @@
         addresses, `cosmosconspub` and `cosmoscons` respectively.
 
 * SDK
-<<<<<<< HEAD
     * [core] \#2219 Update to Tendermint 0.24.0
       * Validator set updates delayed by one block
       * BFT timestamp that can safely be used by applications
       * Fixed maximum block size enforcement
-    * [core] \#1807 Switch from use of rational to decimal
-    * [types] \#1901 Validator interface's GetOwner() renamed to GetOperator()
-=======
     * [core] [\#1807](https://github.com/cosmos/cosmos-sdk/issues/1807) Switch from use of rational to decimal
     * [types] [\#1901](https://github.com/cosmos/cosmos-sdk/issues/1901) Validator interface's GetOwner() renamed to GetOperator()
->>>>>>> a94219e0
     * [x/slashing] [#2122](https://github.com/cosmos/cosmos-sdk/pull/2122) - Implement slashing period
     * [types] [\#2119](https://github.com/cosmos/cosmos-sdk/issues/2119) Parsed error messages and ABCI log errors to make them more human readable.
     * [simulation] Rename TestAndRunTx to Operation [#2153](https://github.com/cosmos/cosmos-sdk/pull/2153)
