--- conflicted
+++ resolved
@@ -30,38 +30,4 @@
 	gapp.Commit()
 
 	return nil
-<<<<<<< HEAD
-}
-
-func TestGenesis(t *testing.T) {
-	logger := log.NewTMLogger(log.NewSyncWriter(os.Stdout)).With("module", "sdk/app")
-	db := dbm.NewMemDB()
-	gapp := NewGaiaApp(logger, db)
-
-	// Construct some genesis bytes to reflect GaiaAccount
-	pk, err := crypto.GenPrivKeyEd25519().PubKey()
-	require.Nil(t, err)
-	addr := pk.Address()
-	coins, err := sdk.ParseCoins("77foocoin,99barcoin")
-	require.Nil(t, err)
-	baseAcc := &auth.BaseAccount{
-		Address: addr,
-		Coins:   coins,
-	}
-
-	err = setGenesis(gapp, baseAcc)
-	require.Nil(t, err)
-
-	// A checkTx context
-	ctx := gapp.BaseApp.NewContext(true, abci.Header{})
-	res1 := gapp.accountMapper.GetAccount(ctx, baseAcc.Address)
-	assert.Equal(t, baseAcc, res1)
-
-	// reload app and ensure the account is still there
-	gapp = NewGaiaApp(logger, db)
-	ctx = gapp.BaseApp.NewContext(true, abci.Header{})
-	res1 = gapp.accountMapper.GetAccount(ctx, baseAcc.Address)
-	assert.Equal(t, baseAcc, res1)
-=======
->>>>>>> 5bf58ee4
 }