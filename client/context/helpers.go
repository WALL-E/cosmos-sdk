package context

import (
	"fmt"

	"github.com/pkg/errors"

	"github.com/cosmos/cosmos-sdk/wire"
	"github.com/cosmos/cosmos-sdk/x/auth"
	rpcclient "github.com/tendermint/tendermint/rpc/client"
	ctypes "github.com/tendermint/tendermint/rpc/core/types"
	cmn "github.com/tendermint/tmlibs/common"

	"github.com/cosmos/cosmos-sdk/client"
	"github.com/cosmos/cosmos-sdk/client/keys"
	sdk "github.com/cosmos/cosmos-sdk/types"
	crypto "github.com/tendermint/go-crypto"
)

// Broadcast the transaction bytes to Tendermint
func (ctx CoreContext) BroadcastTx(tx []byte) (*ctypes.ResultBroadcastTxCommit, error) {

	node, err := ctx.GetNode()
	if err != nil {
		return nil, err
	}

	res, err := node.BroadcastTxCommit(tx)
	if err != nil {
		return res, err
	}

	if res.CheckTx.Code != uint32(0) {
		return res, errors.Errorf("CheckTx failed: (%d) %s",
			res.CheckTx.Code,
			res.CheckTx.Log)
	}
	if res.DeliverTx.Code != uint32(0) {
		return res, errors.Errorf("DeliverTx failed: (%d) %s",
			res.DeliverTx.Code,
			res.DeliverTx.Log)
	}
	return res, err
}

// Query from Tendermint with the provided key and storename
func (ctx CoreContext) Query(key cmn.HexBytes, storeName string) (res []byte, err error) {
	return ctx.query(key, storeName, "key")
}

// Query from Tendermint with the provided storename and subspace
func (ctx CoreContext) QuerySubspace(cdc *wire.Codec, subspace []byte, storeName string) (res []sdk.KVPair, err error) {
	resRaw, err := ctx.query(subspace, storeName, "subspace")
	if err != nil {
		return res, err
	}
	cdc.MustUnmarshalBinary(resRaw, &res)
	return
}

// Query from Tendermint with the provided storename and path
func (ctx CoreContext) query(key cmn.HexBytes, storeName, endPath string) (res []byte, err error) {
	path := fmt.Sprintf("/store/%s/%s", storeName, endPath)
	node, err := ctx.GetNode()
	if err != nil {
		return res, err
	}

	opts := rpcclient.ABCIQueryOptions{
		Height:  ctx.Height,
		Trusted: ctx.TrustNode,
	}
	result, err := node.ABCIQueryWithOptions(path, key, opts)
	if err != nil {
		return res, err
	}
	resp := result.Response
	if resp.Code != uint32(0) {
		return res, errors.Errorf("Query failed: (%d) %s", resp.Code, resp.Log)
	}
	return resp.Value, nil
}

// Get the from address from the name flag
func (ctx CoreContext) GetFromAddress() (from sdk.Address, err error) {

	// TODO XXX
	if ctx.UseLedger {
		path := []uint32{44, 60, 0, 0, 0} // TODO
		priv, err := crypto.NewPrivKeyLedgerSecp256k1(path)
		if err != nil {
			return nil, err
		}
		pubkey, err := priv.PubKey()
		if err != nil {
			return nil, err
		}
		return pubkey.Address(), nil
	}

	keybase, err := keys.GetKeyBase()
	if err != nil {
		return nil, err
	}

	name := ctx.FromAddressName
	if name == "" {
		return nil, errors.Errorf("must provide a from address name")
	}

	info, err := keybase.Get(name)
	if err != nil {
		return nil, errors.Errorf("No key for: %s", name)
	}

	return info.GetPubKey().Address(), nil

}

// sign and build the transaction from the msg
func (ctx CoreContext) SignAndBuild(name, passphrase string, msg sdk.Msg, cdc *wire.Codec) ([]byte, error) {

	// build the Sign Messsage from the Standard Message
	chainID := ctx.ChainID
	if chainID == "" {
		return nil, errors.Errorf("Chain ID required but not specified")
	}
	accnum := ctx.AccountNumber
	sequence := ctx.Sequence

	signMsg := auth.StdSignMsg{
		ChainID:        chainID,
		AccountNumbers: []int64{accnum},
		Sequences:      []int64{sequence},
		Msg:            msg,
		Fee:            auth.NewStdFee(ctx.Gas, sdk.Coin{}), // TODO run simulate to estimate gas?
	}

	keybase, err := keys.GetKeyBase()
	if err != nil {
		return nil, err
	}

	// sign and build
	bz := signMsg.Bytes()

	sig, pubkey, err := keybase.Sign(name, passphrase, bz)
	if err != nil {
		return nil, err
	}
	sigs := []auth.StdSignature{{
		PubKey:        pubkey,
		Signature:     sig,
		AccountNumber: accnum,
		Sequence:      sequence,
	}}

	// marshal bytes
	tx := auth.NewStdTx(signMsg.Msg, signMsg.Fee, sigs)

	return cdc.MarshalBinary(tx)
}

<<<<<<< HEAD
// sign and build the transaction using a Ledger
func (ctx CoreContext) SignAndBuildLedger(msg sdk.Msg, cdc *wire.Codec) ([]byte, error) {
	// build the Sign Messsage from the Standard Message
	chainID := ctx.ChainID
	if chainID == "" {
		return nil, errors.Errorf("Chain ID required but not specified")
	}
	sequence := ctx.Sequence
	signMsg := auth.StdSignMsg{
		ChainID:   chainID,
		Sequences: []int64{sequence},
		Msg:       msg,
		Fee:       auth.NewStdFee(10000, sdk.Coin{}), // TODO run simulate to estimate gas?
	}
	// sign and build
	bz := signMsg.Bytes()
	path := []uint32{44, 60, 0, 0, 0} // TODO
	priv, err := crypto.NewPrivKeyLedgerSecp256k1(path)
=======
// sign and build the transaction from the msg
func (ctx CoreContext) EnsureSignBuildBroadcast(name string, msg sdk.Msg, cdc *wire.Codec) (res *ctypes.ResultBroadcastTxCommit, err error) {

	ctx, err = EnsureAccountNumber(ctx)
	if err != nil {
		return nil, err
	}
	// default to next sequence number if none provided
	ctx, err = EnsureSequence(ctx)
>>>>>>> 5bf58ee4
	if err != nil {
		return nil, err
	}
	sig, err := priv.Sign(bz)
	if err != nil {
		return nil, err
	}
	pubkey, err := priv.PubKey()
	if err != nil {
		return nil, err
	}
	sigs := []auth.StdSignature{{
		PubKey:    pubkey,
		Signature: sig,
		Sequence:  sequence,
	}}

	// marshal bytes
	tx := auth.NewStdTx(signMsg.Msg, signMsg.Fee, sigs)

	return cdc.MarshalBinary(tx)
}

// sign and build the transaction from the msg
func (ctx CoreContext) EnsureSignBuildBroadcast(name string, msg sdk.Msg, cdc *wire.Codec) (res *ctypes.ResultBroadcastTxCommit, err error) {

	// default to next sequence number if none provided
	ctx, err = EnsureSequence(ctx)
	if err != nil {
		return nil, err
	}

	var txBytes []byte
	if ctx.UseLedger {
		txBytes, err = ctx.SignAndBuildLedger(msg, cdc)
		if err != nil {
			return nil, fmt.Errorf("Error signing with Ledger: %v", err)
		}
	} else {
		passphrase, err := ctx.GetPassphraseFromStdin(name)
		if err != nil {
			return nil, fmt.Errorf("Error fetching passphrase: %v", err)
		}
		txBytes, err = ctx.SignAndBuild(name, passphrase, msg, cdc)
		if err != nil {
			return nil, fmt.Errorf("Error signing transaction: %v", err)
		}
	}

	return ctx.BroadcastTx(txBytes)
}

// get the next sequence for the account address
func (ctx CoreContext) GetAccountNumber(address []byte) (int64, error) {
	if ctx.Decoder == nil {
		return 0, errors.New("AccountDecoder required but not provided")
	}

	res, err := ctx.Query(auth.AddressStoreKey(address), ctx.AccountStore)
	if err != nil {
		return 0, err
	}

	if len(res) == 0 {
		fmt.Printf("No account found.  Returning 0.\n")
		return 0, err
	}

	account, err := ctx.Decoder(res)
	if err != nil {
		panic(err)
	}

	return account.GetAccountNumber(), nil
}

// get the next sequence for the account address
func (ctx CoreContext) NextSequence(address []byte) (int64, error) {
	if ctx.Decoder == nil {
		return 0, errors.New("AccountDecoder required but not provided")
	}

	res, err := ctx.Query(auth.AddressStoreKey(address), ctx.AccountStore)
	if err != nil {
		return 0, err
	}

	if len(res) == 0 {
		fmt.Printf("No account found, defaulting to sequence 0\n")
		return 0, err
	}

	account, err := ctx.Decoder(res)
	if err != nil {
		panic(err)
	}

	return account.GetSequence(), nil
}

// get passphrase from std input
func (ctx CoreContext) GetPassphraseFromStdin(name string) (pass string, err error) {
	buf := client.BufferStdin()
	prompt := fmt.Sprintf("Password to sign with '%s':", name)
	return client.GetPassword(prompt, buf)
}

// GetNode prepares a simple rpc.Client
func (ctx CoreContext) GetNode() (rpcclient.Client, error) {
	if ctx.Client == nil {
		return nil, errors.New("Must define node URI")
	}
	return ctx.Client, nil
}<|MERGE_RESOLUTION|>--- conflicted
+++ resolved
@@ -161,26 +161,6 @@
 	return cdc.MarshalBinary(tx)
 }
 
-<<<<<<< HEAD
-// sign and build the transaction using a Ledger
-func (ctx CoreContext) SignAndBuildLedger(msg sdk.Msg, cdc *wire.Codec) ([]byte, error) {
-	// build the Sign Messsage from the Standard Message
-	chainID := ctx.ChainID
-	if chainID == "" {
-		return nil, errors.Errorf("Chain ID required but not specified")
-	}
-	sequence := ctx.Sequence
-	signMsg := auth.StdSignMsg{
-		ChainID:   chainID,
-		Sequences: []int64{sequence},
-		Msg:       msg,
-		Fee:       auth.NewStdFee(10000, sdk.Coin{}), // TODO run simulate to estimate gas?
-	}
-	// sign and build
-	bz := signMsg.Bytes()
-	path := []uint32{44, 60, 0, 0, 0} // TODO
-	priv, err := crypto.NewPrivKeyLedgerSecp256k1(path)
-=======
 // sign and build the transaction from the msg
 func (ctx CoreContext) EnsureSignBuildBroadcast(name string, msg sdk.Msg, cdc *wire.Codec) (res *ctypes.ResultBroadcastTxCommit, err error) {
 
@@ -190,7 +170,6 @@
 	}
 	// default to next sequence number if none provided
 	ctx, err = EnsureSequence(ctx)
->>>>>>> 5bf58ee4
 	if err != nil {
 		return nil, err
 	}
