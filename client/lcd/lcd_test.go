package lcd

import (
	"encoding/hex"
	"encoding/json"
	"fmt"
	"net/http"
	"os"
	"regexp"
	"testing"
	"time"

	"github.com/cosmos/cosmos-sdk/client/tx"

	"github.com/spf13/viper"
	"github.com/stretchr/testify/assert"
	"github.com/stretchr/testify/require"

	cryptoKeys "github.com/cosmos/cosmos-sdk/crypto/keys"
	p2p "github.com/tendermint/tendermint/p2p"
	ctypes "github.com/tendermint/tendermint/rpc/core/types"

	client "github.com/cosmos/cosmos-sdk/client"
	keys "github.com/cosmos/cosmos-sdk/client/keys"
	rpc "github.com/cosmos/cosmos-sdk/client/rpc"
	"github.com/cosmos/cosmos-sdk/codec"
	tests "github.com/cosmos/cosmos-sdk/tests"
	sdk "github.com/cosmos/cosmos-sdk/types"
	version "github.com/cosmos/cosmos-sdk/version"
	"github.com/cosmos/cosmos-sdk/x/auth"
	authrest "github.com/cosmos/cosmos-sdk/x/auth/client/rest"
	"github.com/cosmos/cosmos-sdk/x/gov"
	"github.com/cosmos/cosmos-sdk/x/slashing"
	"github.com/cosmos/cosmos-sdk/x/stake"
)

func init() {
	cryptoKeys.BcryptSecurityParameter = 1
	version.Version = os.Getenv("VERSION")
}

func TestKeys(t *testing.T) {
	name, password := "test", "1234567890"
	addr, seed := CreateAddr(t, "test", password, GetKeyBase(t))
	cleanup, _, port := InitializeTestLCD(t, 1, []sdk.AccAddress{addr})
	defer cleanup()

	// get seed
	// TODO Do we really need this endpoint?
	res, body := Request(t, port, "GET", "/keys/seed", nil)
	require.Equal(t, http.StatusOK, res.StatusCode, body)
	reg, err := regexp.Compile(`([a-z]+ ){12}`)
	require.Nil(t, err)
	match := reg.MatchString(seed)
	require.True(t, match, "Returned seed has wrong format", seed)

	newName := "test_newname"
	newPassword := "0987654321"

	// add key
	jsonStr := []byte(fmt.Sprintf(`{"name":"%s", "password":"%s", "seed":"%s"}`, newName, newPassword, seed))
	res, body = Request(t, port, "POST", "/keys", jsonStr)

	require.Equal(t, http.StatusOK, res.StatusCode, body)
	var resp keys.KeyOutput
	err = codec.Cdc.UnmarshalJSON([]byte(body), &resp)
	require.Nil(t, err, body)

	addr2Bech32 := resp.Address
	_, err = sdk.AccAddressFromBech32(addr2Bech32)
	require.NoError(t, err, "Failed to return a correct bech32 address")

	// test if created account is the correct account
	expectedInfo, _ := GetKeyBase(t).CreateKey(newName, seed, newPassword)
	expectedAccount := sdk.AccAddress(expectedInfo.GetPubKey().Address().Bytes())
	assert.Equal(t, expectedAccount.String(), addr2Bech32)

	// existing keys
	res, body = Request(t, port, "GET", "/keys", nil)
	require.Equal(t, http.StatusOK, res.StatusCode, body)
	var m [2]keys.KeyOutput
	err = cdc.UnmarshalJSON([]byte(body), &m)
	require.Nil(t, err)

	addrBech32 := addr.String()

	require.Equal(t, name, m[0].Name, "Did not serve keys name correctly")
	require.Equal(t, addrBech32, m[0].Address, "Did not serve keys Address correctly")
	require.Equal(t, newName, m[1].Name, "Did not serve keys name correctly")
	require.Equal(t, addr2Bech32, m[1].Address, "Did not serve keys Address correctly")

	// select key
	keyEndpoint := fmt.Sprintf("/keys/%s", newName)
	res, body = Request(t, port, "GET", keyEndpoint, nil)
	require.Equal(t, http.StatusOK, res.StatusCode, body)
	var m2 keys.KeyOutput
	err = cdc.UnmarshalJSON([]byte(body), &m2)
	require.Nil(t, err)

	require.Equal(t, newName, m2.Name, "Did not serve keys name correctly")
	require.Equal(t, addr2Bech32, m2.Address, "Did not serve keys Address correctly")

	// update key
	jsonStr = []byte(fmt.Sprintf(`{
		"old_password":"%s",
		"new_password":"12345678901"
	}`, newPassword))

	res, body = Request(t, port, "PUT", keyEndpoint, jsonStr)
	require.Equal(t, http.StatusOK, res.StatusCode, body)

	// here it should say unauthorized as we changed the password before
	res, body = Request(t, port, "PUT", keyEndpoint, jsonStr)
	require.Equal(t, http.StatusUnauthorized, res.StatusCode, body)

	// delete key
	jsonStr = []byte(`{"password":"12345678901"}`)
	res, body = Request(t, port, "DELETE", keyEndpoint, jsonStr)
	require.Equal(t, http.StatusOK, res.StatusCode, body)
}

func TestVersion(t *testing.T) {
	// skip the test if the VERSION environment variable has not been set
	if version.Version == "" {
		t.SkipNow()
	}

	cleanup, _, port := InitializeTestLCD(t, 1, []sdk.AccAddress{})
	defer cleanup()

	// node info
	res, body := Request(t, port, "GET", "/version", nil)
	require.Equal(t, http.StatusOK, res.StatusCode, body)

	reg, err := regexp.Compile(`\d+\.\d+\.\d+.*`)
	require.Nil(t, err)
	match := reg.MatchString(body)
	require.True(t, match, body, fmt.Sprintf("%s", body))

	// node info
	res, body = Request(t, port, "GET", "/node_version", nil)
	require.Equal(t, http.StatusOK, res.StatusCode, body)

	reg, err = regexp.Compile(`\d+\.\d+\.\d+.*`)
	require.Nil(t, err)
	match = reg.MatchString(body)
	require.True(t, match, body)
}

func TestNodeStatus(t *testing.T) {
	cleanup, _, port := InitializeTestLCD(t, 1, []sdk.AccAddress{})
	defer cleanup()

	// node info
	res, body := Request(t, port, "GET", "/node_info", nil)
	require.Equal(t, http.StatusOK, res.StatusCode, body)

	var nodeInfo p2p.NodeInfo
	err := cdc.UnmarshalJSON([]byte(body), &nodeInfo)
	require.Nil(t, err, "Couldn't parse node info")

	require.NotEqual(t, p2p.NodeInfo{}, nodeInfo, "res: %v", res)

	// syncing
	res, body = Request(t, port, "GET", "/syncing", nil)
	require.Equal(t, http.StatusOK, res.StatusCode, body)

	// we expect that there is no other node running so the syncing state is "false"
	require.Equal(t, "false", body)
}

func TestBlock(t *testing.T) {
	cleanup, _, port := InitializeTestLCD(t, 1, []sdk.AccAddress{})
	defer cleanup()

	var resultBlock ctypes.ResultBlock

	res, body := Request(t, port, "GET", "/blocks/latest", nil)
	require.Equal(t, http.StatusOK, res.StatusCode, body)

	err := cdc.UnmarshalJSON([]byte(body), &resultBlock)
	require.Nil(t, err, "Couldn't parse block")

	require.NotEqual(t, ctypes.ResultBlock{}, resultBlock)

	// --

	res, body = Request(t, port, "GET", "/blocks/2", nil)
	require.Equal(t, http.StatusOK, res.StatusCode, body)

	err = codec.Cdc.UnmarshalJSON([]byte(body), &resultBlock)
	require.Nil(t, err, "Couldn't parse block")

	require.NotEqual(t, ctypes.ResultBlock{}, resultBlock)

	// --

	res, body = Request(t, port, "GET", "/blocks/1000000000", nil)
	require.Equal(t, http.StatusNotFound, res.StatusCode, body)
}

func TestValidators(t *testing.T) {
	cleanup, _, port := InitializeTestLCD(t, 1, []sdk.AccAddress{})
	defer cleanup()

	var resultVals rpc.ResultValidatorsOutput

	res, body := Request(t, port, "GET", "/validatorsets/latest", nil)
	require.Equal(t, http.StatusOK, res.StatusCode, body)

	err := cdc.UnmarshalJSON([]byte(body), &resultVals)
	require.Nil(t, err, "Couldn't parse validatorset")

	require.NotEqual(t, rpc.ResultValidatorsOutput{}, resultVals)

	require.Contains(t, resultVals.Validators[0].Address.String(), "cosmosvaloper")
	require.Contains(t, resultVals.Validators[0].PubKey, "cosmosvalconspub")

	// --

	res, body = Request(t, port, "GET", "/validatorsets/2", nil)
	require.Equal(t, http.StatusOK, res.StatusCode, body)

	err = cdc.UnmarshalJSON([]byte(body), &resultVals)
	require.Nil(t, err, "Couldn't parse validatorset")

	require.NotEqual(t, rpc.ResultValidatorsOutput{}, resultVals)

	// --

	res, body = Request(t, port, "GET", "/validatorsets/1000000000", nil)
	require.Equal(t, http.StatusNotFound, res.StatusCode, body)
}

func TestCoinSend(t *testing.T) {
	name, password := "test", "1234567890"
	addr, seed := CreateAddr(t, "test", password, GetKeyBase(t))
	cleanup, _, port := InitializeTestLCD(t, 1, []sdk.AccAddress{addr})
	defer cleanup()

	bz, err := hex.DecodeString("8FA6AB57AD6870F6B5B2E57735F38F2F30E73CB6")
	require.NoError(t, err)
	someFakeAddr := sdk.AccAddress(bz)

	// query empty
	res, body := Request(t, port, "GET", fmt.Sprintf("/accounts/%s", someFakeAddr), nil)
	require.Equal(t, http.StatusNoContent, res.StatusCode, body)

	acc := getAccount(t, port, addr)
	initialBalance := acc.GetCoins()

	// create TX
	receiveAddr, resultTx := doSend(t, port, seed, name, password, addr)
	tests.WaitForHeight(resultTx.Height+1, port)

	// check if tx was committed
	require.Equal(t, uint32(0), resultTx.CheckTx.Code)
	require.Equal(t, uint32(0), resultTx.DeliverTx.Code)

	// query sender
	acc = getAccount(t, port, addr)
	coins := acc.GetCoins()
	mycoins := coins[0]

	require.Equal(t, "steak", mycoins.Denom)
	require.Equal(t, initialBalance[0].Amount.SubRaw(1), mycoins.Amount)

	// query receiver
	acc = getAccount(t, port, receiveAddr)
	coins = acc.GetCoins()
	mycoins = coins[0]

	require.Equal(t, "steak", mycoins.Denom)
	require.Equal(t, int64(1), mycoins.Amount.Int64())

	// test failure with too little gas
	res, body, _ = doSendWithGas(t, port, seed, name, password, addr, "100", 0, "")
	require.Equal(t, http.StatusInternalServerError, res.StatusCode, body)

	// test failure with negative gas
	res, body, _ = doSendWithGas(t, port, seed, name, password, addr, "-200", 0, "")
	require.Equal(t, http.StatusInternalServerError, res.StatusCode, body)

	// test failure with 0 gas
	res, body, _ = doSendWithGas(t, port, seed, name, password, addr, "0", 0, "")
	require.Equal(t, http.StatusInternalServerError, res.StatusCode, body)

	// test failure with wrong adjustment
	res, body, _ = doSendWithGas(t, port, seed, name, password, addr, "simulate", 0.1, "")
	require.Equal(t, http.StatusInternalServerError, res.StatusCode, body)

	// run simulation and test success with estimated gas
	res, body, _ = doSendWithGas(t, port, seed, name, password, addr, "", 0, "?simulate=true")
	require.Equal(t, http.StatusOK, res.StatusCode, body)
	var responseBody struct {
		GasEstimate int64 `json:"gas_estimate"`
	}
	require.Nil(t, json.Unmarshal([]byte(body), &responseBody))
	res, body, _ = doSendWithGas(t, port, seed, name, password, addr, fmt.Sprintf("%v", responseBody.GasEstimate), 0, "")
	require.Equal(t, http.StatusOK, res.StatusCode, body)
}

func DisabledTestIBCTransfer(t *testing.T) {
	name, password := "test", "1234567890"
	addr, seed := CreateAddr(t, "test", password, GetKeyBase(t))
	cleanup, _, port := InitializeTestLCD(t, 1, []sdk.AccAddress{addr})
	defer cleanup()

	acc := getAccount(t, port, addr)
	initialBalance := acc.GetCoins()

	// create TX
	resultTx := doIBCTransfer(t, port, seed, name, password, addr)

	tests.WaitForHeight(resultTx.Height+1, port)

	// check if tx was committed
	require.Equal(t, uint32(0), resultTx.CheckTx.Code)
	require.Equal(t, uint32(0), resultTx.DeliverTx.Code)

	// query sender
	acc = getAccount(t, port, addr)
	coins := acc.GetCoins()
	mycoins := coins[0]

	require.Equal(t, "steak", mycoins.Denom)
	require.Equal(t, initialBalance[0].Amount.SubRaw(1), mycoins.Amount)

	// TODO: query ibc egress packet state
}

func TestCoinSendGenerateSignAndBroadcast(t *testing.T) {
	name, password := "test", "1234567890"
	addr, seed := CreateAddr(t, "test", password, GetKeyBase(t))
	cleanup, _, port := InitializeTestLCD(t, 1, []sdk.AccAddress{addr})
	defer cleanup()
	acc := getAccount(t, port, addr)

	// generate TX
	res, body, _ := doSendWithGas(t, port, seed, name, password, addr, "simulate", 0, "?generate_only=true")
	require.Equal(t, http.StatusOK, res.StatusCode, body)
	var msg auth.StdTx
	require.Nil(t, cdc.UnmarshalJSON([]byte(body), &msg))
	require.Equal(t, len(msg.Msgs), 1)
	require.Equal(t, msg.Msgs[0].Type(), "bank")
	require.Equal(t, msg.Msgs[0].GetSigners(), []sdk.AccAddress{addr})
	require.Equal(t, 0, len(msg.Signatures))
	gasEstimate := msg.Fee.Gas

	// sign tx
	var signedMsg auth.StdTx
	accnum := acc.GetAccountNumber()
	sequence := acc.GetSequence()

	payload := authrest.SignBody{
		Tx:               msg,
		LocalAccountName: name,
		Password:         password,
		ChainID:          viper.GetString(client.FlagChainID),
		AccountNumber:    accnum,
		Sequence:         sequence,
	}
	json, err := cdc.MarshalJSON(payload)
	require.Nil(t, err)
	res, body = Request(t, port, "POST", "/tx/sign", json)
	require.Equal(t, http.StatusOK, res.StatusCode, body)
	require.Nil(t, cdc.UnmarshalJSON([]byte(body), &signedMsg))
	require.Equal(t, len(msg.Msgs), len(signedMsg.Msgs))
	require.Equal(t, msg.Msgs[0].Type(), signedMsg.Msgs[0].Type())
	require.Equal(t, msg.Msgs[0].GetSigners(), signedMsg.Msgs[0].GetSigners())
	require.Equal(t, 1, len(signedMsg.Signatures))

	// broadcast tx
	broadcastPayload := struct {
		Tx auth.StdTx `json:"tx"`
	}{Tx: signedMsg}
	json, err = cdc.MarshalJSON(broadcastPayload)
	require.Nil(t, err)
	res, body = Request(t, port, "POST", "/tx/broadcast", json)
	require.Equal(t, http.StatusOK, res.StatusCode, body)

	// check if tx was committed
	var resultTx ctypes.ResultBroadcastTxCommit
	require.Nil(t, cdc.UnmarshalJSON([]byte(body), &resultTx))
	require.Equal(t, uint32(0), resultTx.CheckTx.Code)
	require.Equal(t, uint32(0), resultTx.DeliverTx.Code)
	require.Equal(t, gasEstimate, resultTx.DeliverTx.GasWanted)
	require.Equal(t, gasEstimate, resultTx.DeliverTx.GasUsed)
}

func TestTxs(t *testing.T) {
	name, password := "test", "1234567890"
	addr, seed := CreateAddr(t, "test", password, GetKeyBase(t))
	cleanup, _, port := InitializeTestLCD(t, 1, []sdk.AccAddress{addr})
	defer cleanup()

	// query wrong
	res, body := Request(t, port, "GET", "/txs", nil)
	require.Equal(t, http.StatusBadRequest, res.StatusCode, body)

	// query empty
	res, body = Request(t, port, "GET", fmt.Sprintf("/txs?tag=sender_bech32='%s'", "cosmos1jawd35d9aq4u76sr3fjalmcqc8hqygs90d0g0v"), nil)
	require.Equal(t, http.StatusOK, res.StatusCode, body)
	require.Equal(t, "[]", body)

	// create TX
	receiveAddr, resultTx := doSend(t, port, seed, name, password, addr)

	tests.WaitForHeight(resultTx.Height+1, port)

	// check if tx is findable
	res, body = Request(t, port, "GET", fmt.Sprintf("/txs/%s", resultTx.Hash), nil)
	require.Equal(t, http.StatusOK, res.StatusCode, body)

	var indexedTxs []tx.Info

	// check if tx is queryable
	res, body = Request(t, port, "GET", fmt.Sprintf("/txs?tag=tx.hash='%s'", resultTx.Hash), nil)
	require.Equal(t, http.StatusOK, res.StatusCode, body)
	require.NotEqual(t, "[]", body)

	err := cdc.UnmarshalJSON([]byte(body), &indexedTxs)
	require.NoError(t, err)
	require.Equal(t, 1, len(indexedTxs))

	// XXX should this move into some other testfile for txs in general?
	// test if created TX hash is the correct hash
	require.Equal(t, resultTx.Hash, indexedTxs[0].Hash)

	// query sender
	// also tests url decoding
	res, body = Request(t, port, "GET", fmt.Sprintf("/txs?tag=sender_bech32=%%27%s%%27", addr), nil)
	require.Equal(t, http.StatusOK, res.StatusCode, body)

	err = cdc.UnmarshalJSON([]byte(body), &indexedTxs)
	require.NoError(t, err)
	require.Equal(t, 1, len(indexedTxs), "%v", indexedTxs) // there are 2 txs created with doSend
	require.Equal(t, resultTx.Height, indexedTxs[0].Height)

	// query recipient
	res, body = Request(t, port, "GET", fmt.Sprintf("/txs?tag=recipient_bech32='%s'", receiveAddr), nil)
	require.Equal(t, http.StatusOK, res.StatusCode, body)

	err = cdc.UnmarshalJSON([]byte(body), &indexedTxs)
	require.NoError(t, err)
	require.Equal(t, 1, len(indexedTxs))
	require.Equal(t, resultTx.Height, indexedTxs[0].Height)
}

func TestPoolParamsQuery(t *testing.T) {
	_, password := "test", "1234567890"
	addr, _ := CreateAddr(t, "test", password, GetKeyBase(t))
	cleanup, _, port := InitializeTestLCD(t, 1, []sdk.AccAddress{addr})
	defer cleanup()

	defaultParams := stake.DefaultParams()

	res, body := Request(t, port, "GET", "/stake/parameters", nil)
	require.Equal(t, http.StatusOK, res.StatusCode, body)

	var params stake.Params
	err := cdc.UnmarshalJSON([]byte(body), &params)
	require.Nil(t, err)
	require.True(t, defaultParams.Equal(params))

	res, body = Request(t, port, "GET", "/stake/pool", nil)
	require.Equal(t, http.StatusOK, res.StatusCode, body)
	require.NotNil(t, body)

	initialPool := stake.InitialPool()
	initialPool.LooseTokens = initialPool.LooseTokens.Add(sdk.NewDec(100))
	initialPool.BondedTokens = initialPool.BondedTokens.Add(sdk.NewDec(100))     // Delegate tx on GaiaAppGenState
	initialPool.LooseTokens = initialPool.LooseTokens.Add(sdk.NewDec(int64(50))) // freeFermionsAcc = 50 on GaiaAppGenState

	var pool stake.Pool
	err = cdc.UnmarshalJSON([]byte(body), &pool)
	require.Nil(t, err)
	require.Equal(t, initialPool.DateLastCommissionReset, pool.DateLastCommissionReset)
	require.Equal(t, initialPool.PrevBondedShares, pool.PrevBondedShares)
	require.Equal(t, initialPool.BondedTokens, pool.BondedTokens)
	require.Equal(t, initialPool.NextInflation(params), pool.Inflation)
	initialPool = initialPool.ProcessProvisions(params) // provisions are added to the pool every hour
	require.Equal(t, initialPool.LooseTokens, pool.LooseTokens)
}

func TestValidatorsQuery(t *testing.T) {
	cleanup, pks, port := InitializeTestLCD(t, 1, []sdk.AccAddress{})
	defer cleanup()
	require.Equal(t, 1, len(pks))

	validators := getValidators(t, port)
	require.Equal(t, len(validators), 1)

	// make sure all the validators were found (order unknown because sorted by operator addr)
	foundVal := false

	if validators[0].ConsPubKey == pks[0] {
		foundVal = true
	}

	require.True(t, foundVal, "pk %v, operator %v", pks[0], validators[0].OperatorAddr)
}

func TestValidatorQuery(t *testing.T) {
	cleanup, pks, port := InitializeTestLCD(t, 1, []sdk.AccAddress{})
	defer cleanup()
	require.Equal(t, 1, len(pks))

	validatorOperator1 := sdk.ValAddress(pks[0].Address())
	validator := getValidator(t, port, validatorOperator1)
	assert.Equal(t, validator.OperatorAddr, validatorOperator1, "The returned validator does not hold the correct data")
}

func TestBonding(t *testing.T) {
	name, password, denom := "test", "1234567890", "steak"
	addr, seed := CreateAddr(t, name, password, GetKeyBase(t))
	cleanup, pks, port := InitializeTestLCD(t, 1, []sdk.AccAddress{addr})
	defer cleanup()

	amt := sdk.NewDec(60)
	validatorOperator1 := sdk.ValAddress(pks[0].Address())
	validator := getValidator(t, port, validatorOperator1)

	// create bond TX
	resultTx := doDelegate(t, port, seed, name, password, addr, validatorOperator1, 60)
	tests.WaitForHeight(resultTx.Height+1, port)

	require.Equal(t, uint32(0), resultTx.CheckTx.Code)
	require.Equal(t, uint32(0), resultTx.DeliverTx.Code)

	acc := getAccount(t, port, addr)
	coins := acc.GetCoins()

	require.Equal(t, int64(40), coins.AmountOf(denom).Int64())

	// query validator
	bond := getDelegation(t, port, addr, validatorOperator1)
	require.Equal(t, amt, bond.Shares)

	summary := getDelegationSummary(t, port, addr)

	require.Len(t, summary.Delegations, 1, "Delegation summary holds all delegations")
	require.Equal(t, amt, summary.Delegations[0].Shares)
	require.Len(t, summary.UnbondingDelegations, 0, "Delegation summary holds all unbonding-delegations")

	bondedValidators := getDelegatorValidators(t, port, addr)
	require.Len(t, bondedValidators, 1)
	require.Equal(t, validatorOperator1, bondedValidators[0].OperatorAddr)
	require.Equal(t, validator.DelegatorShares.Add(amt).String(), bondedValidators[0].DelegatorShares.String())

	bondedValidator := getDelegatorValidator(t, port, addr, validatorOperator1)
	require.Equal(t, validatorOperator1, bondedValidator.OperatorAddr)

	// test unbonding

	// create unbond TX
	resultTx = doBeginUnbonding(t, port, seed, name, password, addr, validatorOperator1, 60)
	tests.WaitForHeight(resultTx.Height+1, port)

	require.Equal(t, uint32(0), resultTx.CheckTx.Code)
	require.Equal(t, uint32(0), resultTx.DeliverTx.Code)

	// sender should have not received any coins as the unbonding has only just begun
	acc = getAccount(t, port, addr)
	coins = acc.GetCoins()
	require.Equal(t, int64(40), coins.AmountOf("steak").Int64())

	unbonding := getUndelegation(t, port, addr, validatorOperator1)
	require.Equal(t, "60", unbonding.Balance.Amount.String())

	// test redelegation

	// resultTx = doBeginRedelegation(t, port, seed, name, password, addr, validatorOperator1, validatorOperator2, 30)
	// tests.WaitForHeight(resultTx.Height+1, port)
	//
	// require.Equal(t, uint32(0), resultTx.CheckTx.Code)
	// require.Equal(t, uint32(0), resultTx.DeliverTx.Code)

	// redelegation := getRedelegation(t, port, addr, validatorOperator1, validatorOperator2)
	// require.Equal(t, validatorOperator1.String(), redelegation.ValidatorSrcAddr.String())
	// require.Equal(t, validatorOperator2.String(), redelegation.ValidatorDstAddr.String())
	// require.Equal(t, "30", redelegation.Balance.Amount.String())

	// TODO test that the bond to the validatorSrc has decreased

	// TODO test that the bond to the validatorDst has increased

	// test delegator summary

	summary = getDelegationSummary(t, port, addr)

	require.Len(t, summary.Delegations, 0, "Delegation summary holds all delegations")
	require.Len(t, summary.UnbondingDelegations, 1, "Delegation summary holds all unbonding-delegations")
	// assert.Len(t, summary.Redelegations, 1, "Delegation summary holds all redelegations")

	bondedValidators = getDelegatorValidators(t, port, addr)
	require.Len(t, bondedValidators, 0, "There's no delegation as the user withdraw all funds")

	// TODO Undonding status not currently implemented
	// require.Equal(t, sdk.Unbonding, bondedValidators[0].Status)

	// TODO add redelegation, need more complex capabilities such to mock context and
	// TODO check summary for redelegation

	// query txs
	txs := getBondingTxs(t, port, addr, "")
	assert.Len(t, txs, 2, "All Txs found")

	txs = getBondingTxs(t, port, addr, "bond")
	assert.Len(t, txs, 1, "All bonding txs found")

	txs = getBondingTxs(t, port, addr, "unbond")
	assert.Len(t, txs, 1, "All unbonding txs found")

	// txs = getBondingTxs(t, port, addr, "redelegate")
	// assert.Len(t, txs, 1, "All unbonding txs found")
}

func TestSubmitProposal(t *testing.T) {
	name, password := "test", "1234567890"
	addr, seed := CreateAddr(t, "test", password, GetKeyBase(t))
	cleanup, _, port := InitializeTestLCD(t, 1, []sdk.AccAddress{addr})
	defer cleanup()

	// create SubmitProposal TX
	resultTx := doSubmitProposal(t, port, seed, name, password, addr)
	tests.WaitForHeight(resultTx.Height+1, port)

	// check if tx was committed
	require.Equal(t, uint32(0), resultTx.CheckTx.Code)
	require.Equal(t, uint32(0), resultTx.DeliverTx.Code)

	var proposalID int64
	cdc.UnmarshalBinaryBare(resultTx.DeliverTx.GetData(), &proposalID)

	// query proposal
	proposal := getProposal(t, port, proposalID)
	require.Equal(t, "Test", proposal.GetTitle())
}

func TestDeposit(t *testing.T) {
	name, password := "test", "1234567890"
	addr, seed := CreateAddr(t, "test", password, GetKeyBase(t))
	cleanup, _, port := InitializeTestLCD(t, 1, []sdk.AccAddress{addr})
	defer cleanup()

	// create SubmitProposal TX
	resultTx := doSubmitProposal(t, port, seed, name, password, addr)
	tests.WaitForHeight(resultTx.Height+1, port)

	// check if tx was committed
	require.Equal(t, uint32(0), resultTx.CheckTx.Code)
	require.Equal(t, uint32(0), resultTx.DeliverTx.Code)

	var proposalID int64
	cdc.UnmarshalBinaryBare(resultTx.DeliverTx.GetData(), &proposalID)

	// query proposal
	proposal := getProposal(t, port, proposalID)
	require.Equal(t, "Test", proposal.GetTitle())

	// create SubmitProposal TX
	resultTx = doDeposit(t, port, seed, name, password, addr, proposalID)
	tests.WaitForHeight(resultTx.Height+1, port)

	// query proposal
	proposal = getProposal(t, port, proposalID)
	require.True(t, proposal.GetTotalDeposit().IsEqual(sdk.Coins{sdk.NewInt64Coin("steak", 10)}))

	// query deposit
	deposit := getDeposit(t, port, proposalID, addr)
	require.True(t, deposit.Amount.IsEqual(sdk.Coins{sdk.NewInt64Coin("steak", 10)}))
}

func TestVote(t *testing.T) {
	name, password := "test", "1234567890"
	addr, seed := CreateAddr(t, "test", password, GetKeyBase(t))
	cleanup, _, port := InitializeTestLCD(t, 1, []sdk.AccAddress{addr})
	defer cleanup()

	// create SubmitProposal TX
	resultTx := doSubmitProposal(t, port, seed, name, password, addr)
	tests.WaitForHeight(resultTx.Height+1, port)

	// check if tx was committed
	require.Equal(t, uint32(0), resultTx.CheckTx.Code)
	require.Equal(t, uint32(0), resultTx.DeliverTx.Code)

	var proposalID int64
	cdc.UnmarshalBinaryBare(resultTx.DeliverTx.GetData(), &proposalID)

	// query proposal
	proposal := getProposal(t, port, proposalID)
	require.Equal(t, "Test", proposal.GetTitle())

	// create SubmitProposal TX
	resultTx = doDeposit(t, port, seed, name, password, addr, proposalID)
	tests.WaitForHeight(resultTx.Height+1, port)

	// query proposal
	proposal = getProposal(t, port, proposalID)
	require.Equal(t, gov.StatusVotingPeriod, proposal.GetStatus())

	// create SubmitProposal TX
	resultTx = doVote(t, port, seed, name, password, addr, proposalID)
	tests.WaitForHeight(resultTx.Height+1, port)

	vote := getVote(t, port, proposalID, addr)
	require.Equal(t, proposalID, vote.ProposalID)
	require.Equal(t, gov.OptionYes, vote.Option)
}

func TestUnjail(t *testing.T) {
	_, password := "test", "1234567890"
	addr, _ := CreateAddr(t, "test", password, GetKeyBase(t))
	cleanup, pks, port := InitializeTestLCD(t, 1, []sdk.AccAddress{addr})
	defer cleanup()

	// XXX: any less than this and it fails
	tests.WaitForHeight(3, port)
	pkString, _ := sdk.Bech32ifyConsPub(pks[0])
	signingInfo := getSigningInfo(t, port, pkString)
	tests.WaitForHeight(4, port)
	require.Equal(t, true, signingInfo.IndexOffset > 0)
	require.Equal(t, time.Unix(0, 0).UTC(), signingInfo.JailedUntil)
	require.Equal(t, true, signingInfo.SignedBlocksCounter > 0)
}

func TestProposalsQuery(t *testing.T) {
	name, password1 := "test", "1234567890"
	name2, password2 := "test2", "1234567890"
	addr, seed := CreateAddr(t, "test", password1, GetKeyBase(t))
	addr2, seed2 := CreateAddr(t, "test2", password2, GetKeyBase(t))
	cleanup, _, port := InitializeTestLCD(t, 1, []sdk.AccAddress{addr, addr2})
	defer cleanup()

	// Addr1 proposes (and deposits) proposals #1 and #2
	resultTx := doSubmitProposal(t, port, seed, name, password1, addr)
	var proposalID1 int64
	cdc.UnmarshalBinaryBare(resultTx.DeliverTx.GetData(), &proposalID1)
	tests.WaitForHeight(resultTx.Height+1, port)
	resultTx = doSubmitProposal(t, port, seed, name, password1, addr)
	var proposalID2 int64
	cdc.UnmarshalBinaryBare(resultTx.DeliverTx.GetData(), &proposalID2)
	tests.WaitForHeight(resultTx.Height+1, port)

	// Addr2 proposes (and deposits) proposals #3
	resultTx = doSubmitProposal(t, port, seed2, name2, password2, addr2)
	var proposalID3 int64
	cdc.UnmarshalBinaryBare(resultTx.DeliverTx.GetData(), &proposalID3)
	tests.WaitForHeight(resultTx.Height+1, port)

	// Addr2 deposits on proposals #2 & #3
	resultTx = doDeposit(t, port, seed2, name2, password2, addr2, proposalID2)
	tests.WaitForHeight(resultTx.Height+1, port)
	resultTx = doDeposit(t, port, seed2, name2, password2, addr2, proposalID3)
	tests.WaitForHeight(resultTx.Height+1, port)

	// Only proposals #1 should be in Deposit Period
	proposals := getProposalsFilterStatus(t, port, gov.StatusDepositPeriod)
	require.Len(t, proposals, 1)
	require.Equal(t, proposalID1, proposals[0].GetProposalID())
	// Only proposals #2 and #3 should be in Voting Period
	proposals = getProposalsFilterStatus(t, port, gov.StatusVotingPeriod)
	require.Len(t, proposals, 2)
	require.Equal(t, proposalID2, proposals[0].GetProposalID())
	require.Equal(t, proposalID3, proposals[1].GetProposalID())

	// Addr1 votes on proposals #2 & #3
	resultTx = doVote(t, port, seed, name, password1, addr, proposalID2)
	tests.WaitForHeight(resultTx.Height+1, port)
	resultTx = doVote(t, port, seed, name, password1, addr, proposalID3)
	tests.WaitForHeight(resultTx.Height+1, port)

	// Addr2 votes on proposal #3
	resultTx = doVote(t, port, seed2, name2, password2, addr2, proposalID3)
	tests.WaitForHeight(resultTx.Height+1, port)

	// Test query all proposals
	proposals = getProposalsAll(t, port)
	require.Equal(t, proposalID1, (proposals[0]).GetProposalID())
	require.Equal(t, proposalID2, (proposals[1]).GetProposalID())
	require.Equal(t, proposalID3, (proposals[2]).GetProposalID())

	// Test query deposited by addr1
	proposals = getProposalsFilterDepositer(t, port, addr)
	require.Equal(t, proposalID1, (proposals[0]).GetProposalID())

	// Test query deposited by addr2
	proposals = getProposalsFilterDepositer(t, port, addr2)
	require.Equal(t, proposalID2, (proposals[0]).GetProposalID())
	require.Equal(t, proposalID3, (proposals[1]).GetProposalID())

	// Test query voted by addr1
	proposals = getProposalsFilterVoter(t, port, addr)
	require.Equal(t, proposalID2, (proposals[0]).GetProposalID())
	require.Equal(t, proposalID3, (proposals[1]).GetProposalID())

	// Test query voted by addr2
	proposals = getProposalsFilterVoter(t, port, addr2)
	require.Equal(t, proposalID3, (proposals[0]).GetProposalID())

	// Test query voted and deposited by addr1
	proposals = getProposalsFilterVoterDepositer(t, port, addr, addr)
	require.Equal(t, proposalID2, (proposals[0]).GetProposalID())

	// Test query votes on Proposal 2
	votes := getVotes(t, port, proposalID2)
	require.Len(t, votes, 1)
	require.Equal(t, addr, votes[0].Voter)

	// Test query votes on Proposal 3
	votes = getVotes(t, port, proposalID3)
	require.Len(t, votes, 2)
	require.True(t, addr.String() == votes[0].Voter.String() || addr.String() == votes[1].Voter.String())
	require.True(t, addr2.String() == votes[0].Voter.String() || addr2.String() == votes[1].Voter.String())
}

//_____________________________________________________________________________
// get the account to get the sequence
func getAccount(t *testing.T, port string, addr sdk.AccAddress) auth.Account {
	res, body := Request(t, port, "GET", fmt.Sprintf("/accounts/%s", addr), nil)
	require.Equal(t, http.StatusOK, res.StatusCode, body)
	var acc auth.Account
	err := cdc.UnmarshalJSON([]byte(body), &acc)
	require.Nil(t, err)
	return acc
}

func doSendWithGas(t *testing.T, port, seed, name, password string, addr sdk.AccAddress, gas string, gasAdjustment float64, queryStr string) (res *http.Response, body string, receiveAddr sdk.AccAddress) {

	// create receive address
	kb := client.MockKeyBase()
	receiveInfo, _, err := kb.CreateMnemonic("receive_address", cryptoKeys.English, "1234567890", cryptoKeys.SigningAlgo("secp256k1"))
	require.Nil(t, err)
	receiveAddr = sdk.AccAddress(receiveInfo.GetPubKey().Address())

	acc := getAccount(t, port, addr)
	accnum := acc.GetAccountNumber()
	sequence := acc.GetSequence()
	chainID := viper.GetString(client.FlagChainID)
	// send
	coinbz, err := cdc.MarshalJSON(sdk.NewInt64Coin("steak", 1))
	if err != nil {
		panic(err)
	}

	gasStr := ""
	if len(gas) != 0 {
		gasStr = fmt.Sprintf(`
		"gas":%q,
		`, gas)
	}
	gasAdjustmentStr := ""
	if gasAdjustment > 0 {
		gasAdjustmentStr = fmt.Sprintf(`
		"gas_adjustment":"%v",
		`, gasAdjustment)
	}
	jsonStr := []byte(fmt.Sprintf(`{
		"amount":[%s],
		"base_req": {
			%v%v
			"name": "%s",
			"password": "%s",
			"chain_id": "%s",
			"account_number":"%d",
			"sequence":"%d"
		}
	}`, coinbz, gasStr, gasAdjustmentStr, name, password, chainID, accnum, sequence))

	res, body = Request(t, port, "POST", fmt.Sprintf("/accounts/%s/send%v", receiveAddr, queryStr), jsonStr)
	return
}

func doSend(t *testing.T, port, seed, name, password string, addr sdk.AccAddress) (receiveAddr sdk.AccAddress, resultTx ctypes.ResultBroadcastTxCommit) {
	res, body, receiveAddr := doSendWithGas(t, port, seed, name, password, addr, "", 0, "")
	require.Equal(t, http.StatusOK, res.StatusCode, body)

	err := cdc.UnmarshalJSON([]byte(body), &resultTx)
	require.Nil(t, err)

	return receiveAddr, resultTx
}

func doIBCTransfer(t *testing.T, port, seed, name, password string, addr sdk.AccAddress) (resultTx ctypes.ResultBroadcastTxCommit) {
	// create receive address
	kb := client.MockKeyBase()
	receiveInfo, _, err := kb.CreateMnemonic("receive_address", cryptoKeys.English, "1234567890", cryptoKeys.SigningAlgo("secp256k1"))
	require.Nil(t, err)
	receiveAddr := sdk.AccAddress(receiveInfo.GetPubKey().Address())

	chainID := viper.GetString(client.FlagChainID)

	// get the account to get the sequence
	acc := getAccount(t, port, addr)
	accnum := acc.GetAccountNumber()
	sequence := acc.GetSequence()

	// send
	jsonStr := []byte(fmt.Sprintf(`{
		"amount":[
			{
				"denom": "%s",
				"amount": "1"
			}
		],
		"base_req": {
			"name": "%s",
			"password": "%s",
			"chain_id": "%s",
			"account_number":"%d",
			"sequence":"%d"
		}
	}`, "steak", name, password, chainID, accnum, sequence))

	res, body := Request(t, port, "POST", fmt.Sprintf("/ibc/testchain/%s/send", receiveAddr), jsonStr)
	require.Equal(t, http.StatusOK, res.StatusCode, body)

	err = cdc.UnmarshalJSON([]byte(body), &resultTx)
	require.Nil(t, err)

	return resultTx
}

func getSigningInfo(t *testing.T, port string, validatorPubKey string) slashing.ValidatorSigningInfo {
	res, body := Request(t, port, "GET", fmt.Sprintf("/slashing/signing_info/%s", validatorPubKey), nil)
	require.Equal(t, http.StatusOK, res.StatusCode, body)

	var signingInfo slashing.ValidatorSigningInfo
	err := cdc.UnmarshalJSON([]byte(body), &signingInfo)
	require.Nil(t, err)

	return signingInfo
}

// ============= Stake Module ================

func getDelegation(t *testing.T, port string, delegatorAddr sdk.AccAddress, validatorAddr sdk.ValAddress) stake.Delegation {
	res, body := Request(t, port, "GET", fmt.Sprintf("/stake/delegators/%s/delegations/%s", delegatorAddr, validatorAddr), nil)
	require.Equal(t, http.StatusOK, res.StatusCode, body)

	var bond stake.Delegation
	err := cdc.UnmarshalJSON([]byte(body), &bond)
	require.Nil(t, err)

	return bond
}

func getUndelegation(t *testing.T, port string, delegatorAddr sdk.AccAddress, validatorAddr sdk.ValAddress) stake.UnbondingDelegation {
	res, body := Request(t, port, "GET", fmt.Sprintf("/stake/delegators/%s/unbonding_delegations/%s", delegatorAddr, validatorAddr), nil)
	require.Equal(t, http.StatusOK, res.StatusCode, body)

	var unbond stake.UnbondingDelegation
	err := cdc.UnmarshalJSON([]byte(body), &unbond)
	require.Nil(t, err)

	return unbond
}

func getRedelegation(t *testing.T, port string, delegatorAddr sdk.AccAddress, validatorSrcAddr, validatorDstAddr sdk.ValAddress) stake.Redelegation {
	res, body := Request(t, port, "GET", fmt.Sprintf("/stake/redelegations/delegator/%s/validator_from/%s/validator_to/%s", delegatorAddr, validatorSrcAddr, validatorDstAddr), nil)
	require.Equal(t, http.StatusOK, res.StatusCode, body)

	var red stake.Redelegation
	err := cdc.UnmarshalJSON([]byte(body), &red)
	require.Nil(t, err)

	return red
}

func getDelegationSummary(t *testing.T, port string, delegatorAddr sdk.AccAddress) stake.DelegationSummary {
	res, body := Request(t, port, "GET", fmt.Sprintf("/stake/delegators/%s", delegatorAddr), nil)
	require.Equal(t, http.StatusOK, res.StatusCode, body)

	var summary stake.DelegationSummary

	err := cdc.UnmarshalJSON([]byte(body), &summary)
	require.Nil(t, err)

	return summary
}

func getBondingTxs(t *testing.T, port string, delegatorAddr sdk.AccAddress, query string) []tx.Info {
	var res *http.Response
	var body string

	if len(query) > 0 {
		res, body = Request(t, port, "GET", fmt.Sprintf("/stake/delegators/%s/txs?type=%s", delegatorAddr, query), nil)
	} else {
		res, body = Request(t, port, "GET", fmt.Sprintf("/stake/delegators/%s/txs", delegatorAddr), nil)
	}
	require.Equal(t, http.StatusOK, res.StatusCode, body)

	var txs []tx.Info

	err := cdc.UnmarshalJSON([]byte(body), &txs)
	require.Nil(t, err)

	return txs
}

func getDelegatorValidators(t *testing.T, port string, delegatorAddr sdk.AccAddress) []stake.Validator {
	res, body := Request(t, port, "GET", fmt.Sprintf("/stake/delegators/%s/validators", delegatorAddr), nil)
	require.Equal(t, http.StatusOK, res.StatusCode, body)

	var bondedValidators []stake.Validator

	err := cdc.UnmarshalJSON([]byte(body), &bondedValidators)
	require.Nil(t, err)

	return bondedValidators
}

func getDelegatorValidator(t *testing.T, port string, delegatorAddr sdk.AccAddress, validatorAddr sdk.ValAddress) stake.Validator {
	res, body := Request(t, port, "GET", fmt.Sprintf("/stake/delegators/%s/validators/%s", delegatorAddr, validatorAddr), nil)
	require.Equal(t, http.StatusOK, res.StatusCode, body)

	var bondedValidator stake.Validator
	err := cdc.UnmarshalJSON([]byte(body), &bondedValidator)
	require.Nil(t, err)

	return bondedValidator
}

func doDelegate(t *testing.T, port, seed, name, password string,
	delAddr sdk.AccAddress, valAddr sdk.ValAddress, amount int64) (resultTx ctypes.ResultBroadcastTxCommit) {

	acc := getAccount(t, port, delAddr)
	accnum := acc.GetAccountNumber()
	sequence := acc.GetSequence()
	chainID := viper.GetString(client.FlagChainID)

	jsonStr := []byte(fmt.Sprintf(`{
		"delegations": [
			{
				"delegator_addr": "%s",
				"validator_addr": "%s",
				"delegation": { "denom": "%s", "amount": "%d" }
			}
		],
		"begin_unbondings": [],
		"complete_unbondings": [],
		"begin_redelegates": [],
		"complete_redelegates": [],
		"base_req": {
			"name": "%s",
			"password": "%s",
			"chain_id": "%s",
			"account_number":"%d",
			"sequence":"%d"
		}
	}`, delAddr, valAddr, "steak", amount, name, password, chainID, accnum, sequence))

	res, body := Request(t, port, "POST", fmt.Sprintf("/stake/delegators/%s/delegations", delAddr), jsonStr)
	require.Equal(t, http.StatusOK, res.StatusCode, body)

	var results []ctypes.ResultBroadcastTxCommit
	err := cdc.UnmarshalJSON([]byte(body), &results)
	require.Nil(t, err)

	return results[0]
}

func doBeginUnbonding(t *testing.T, port, seed, name, password string,
	delAddr sdk.AccAddress, valAddr sdk.ValAddress, amount int64) (resultTx ctypes.ResultBroadcastTxCommit) {

	acc := getAccount(t, port, delAddr)
	accnum := acc.GetAccountNumber()
	sequence := acc.GetSequence()
	chainID := viper.GetString(client.FlagChainID)

	jsonStr := []byte(fmt.Sprintf(`{
		"delegations": [],
		"begin_unbondings": [
			{
				"delegator_addr": "%s",
				"validator_addr": "%s",
				"shares": "%d"
			}
		],
		"complete_unbondings": [],
		"begin_redelegates": [],
		"complete_redelegates": [],
		"base_req": {
			"name": "%s",
			"password": "%s",
			"chain_id": "%s",
			"account_number":"%d",
			"sequence":"%d"
		}
	}`, delAddr, valAddr, amount, name, password, chainID, accnum, sequence))

	res, body := Request(t, port, "POST", fmt.Sprintf("/stake/delegators/%s/delegations", delAddr), jsonStr)
	require.Equal(t, http.StatusOK, res.StatusCode, body)

	var results []ctypes.ResultBroadcastTxCommit
	err := cdc.UnmarshalJSON([]byte(body), &results)
	require.Nil(t, err)

	return results[0]
}

func doBeginRedelegation(t *testing.T, port, seed, name, password string,
	delAddr sdk.AccAddress, valSrcAddr, valDstAddr sdk.ValAddress, amount int64) (resultTx ctypes.ResultBroadcastTxCommit) {

	acc := getAccount(t, port, delAddr)
	accnum := acc.GetAccountNumber()
	sequence := acc.GetSequence()

	chainID := viper.GetString(client.FlagChainID)

	jsonStr := []byte(fmt.Sprintf(`{
		"delegations": [],
		"begin_unbondings": [],
		"complete_unbondings": [],
		"begin_redelegates": [
			{
				"delegator_addr": "%s",
				"validator_src_addr": "%s",
				"validator_dst_addr": "%s",
				"shares": "%d"
			}
		],
<<<<<<< HEAD
		"complete_redelegates": []
	}`, name, password, accnum, sequence, chainID, delAddr, valSrcAddr, valDstAddr, amount))
=======
		"complete_redelegates": [],
		"base_req": {
			"name": "%s",
			"password": "%s",
			"chain_id": "%s",
			"account_number":"%d",
			"sequence":"%d"
		}
	}`, delAddr, valSrcAddr, valDstAddr, name, password, chainID, accnum, sequence))
>>>>>>> 1e26ba2e

	res, body := Request(t, port, "POST", fmt.Sprintf("/stake/delegators/%s/delegations", delAddr), jsonStr)
	require.Equal(t, http.StatusOK, res.StatusCode, body)

	var results []ctypes.ResultBroadcastTxCommit
	err := cdc.UnmarshalJSON([]byte(body), &results)
	require.Nil(t, err)

	return results[0]
}

func getValidators(t *testing.T, port string) []stake.Validator {
	res, body := Request(t, port, "GET", "/stake/validators", nil)
	require.Equal(t, http.StatusOK, res.StatusCode, body)

	var validators []stake.Validator
	err := cdc.UnmarshalJSON([]byte(body), &validators)
	require.Nil(t, err)

	return validators
}

func getValidator(t *testing.T, port string, validatorAddr sdk.ValAddress) stake.Validator {
	res, body := Request(t, port, "GET", fmt.Sprintf("/stake/validators/%s", validatorAddr.String()), nil)
	require.Equal(t, http.StatusOK, res.StatusCode, body)

	var validator stake.Validator
	err := cdc.UnmarshalJSON([]byte(body), &validator)
	require.Nil(t, err)

	return validator
}

// ============= Governance Module ================

func getProposal(t *testing.T, port string, proposalID int64) gov.Proposal {
	res, body := Request(t, port, "GET", fmt.Sprintf("/gov/proposals/%d", proposalID), nil)
	require.Equal(t, http.StatusOK, res.StatusCode, body)
	var proposal gov.Proposal
	err := cdc.UnmarshalJSON([]byte(body), &proposal)
	require.Nil(t, err)
	return proposal
}

func getDeposit(t *testing.T, port string, proposalID int64, depositerAddr sdk.AccAddress) gov.Deposit {
	res, body := Request(t, port, "GET", fmt.Sprintf("/gov/proposals/%d/deposits/%s", proposalID, depositerAddr), nil)
	require.Equal(t, http.StatusOK, res.StatusCode, body)
	var deposit gov.Deposit
	err := cdc.UnmarshalJSON([]byte(body), &deposit)
	require.Nil(t, err)
	return deposit
}

func getVote(t *testing.T, port string, proposalID int64, voterAddr sdk.AccAddress) gov.Vote {
	res, body := Request(t, port, "GET", fmt.Sprintf("/gov/proposals/%d/votes/%s", proposalID, voterAddr), nil)
	require.Equal(t, http.StatusOK, res.StatusCode, body)
	var vote gov.Vote
	err := cdc.UnmarshalJSON([]byte(body), &vote)
	require.Nil(t, err)
	return vote
}

func getVotes(t *testing.T, port string, proposalID int64) []gov.Vote {
	res, body := Request(t, port, "GET", fmt.Sprintf("/gov/proposals/%d/votes", proposalID), nil)
	require.Equal(t, http.StatusOK, res.StatusCode, body)
	var votes []gov.Vote
	err := cdc.UnmarshalJSON([]byte(body), &votes)
	require.Nil(t, err)
	return votes
}

func getProposalsAll(t *testing.T, port string) []gov.Proposal {
	res, body := Request(t, port, "GET", "/gov/proposals", nil)
	require.Equal(t, http.StatusOK, res.StatusCode, body)

	var proposals []gov.Proposal
	err := cdc.UnmarshalJSON([]byte(body), &proposals)
	require.Nil(t, err)
	return proposals
}

func getProposalsFilterDepositer(t *testing.T, port string, depositerAddr sdk.AccAddress) []gov.Proposal {
	res, body := Request(t, port, "GET", fmt.Sprintf("/gov/proposals?depositer=%s", depositerAddr), nil)
	require.Equal(t, http.StatusOK, res.StatusCode, body)

	var proposals []gov.Proposal
	err := cdc.UnmarshalJSON([]byte(body), &proposals)
	require.Nil(t, err)
	return proposals
}

func getProposalsFilterVoter(t *testing.T, port string, voterAddr sdk.AccAddress) []gov.Proposal {
	res, body := Request(t, port, "GET", fmt.Sprintf("/gov/proposals?voter=%s", voterAddr), nil)
	require.Equal(t, http.StatusOK, res.StatusCode, body)

	var proposals []gov.Proposal
	err := cdc.UnmarshalJSON([]byte(body), &proposals)
	require.Nil(t, err)
	return proposals
}

func getProposalsFilterVoterDepositer(t *testing.T, port string, voterAddr, depositerAddr sdk.AccAddress) []gov.Proposal {
	res, body := Request(t, port, "GET", fmt.Sprintf("/gov/proposals?depositer=%s&voter=%s", depositerAddr, voterAddr), nil)
	require.Equal(t, http.StatusOK, res.StatusCode, body)

	var proposals []gov.Proposal
	err := cdc.UnmarshalJSON([]byte(body), &proposals)
	require.Nil(t, err)
	return proposals
}

func getProposalsFilterStatus(t *testing.T, port string, status gov.ProposalStatus) []gov.Proposal {
	res, body := Request(t, port, "GET", fmt.Sprintf("/gov/proposals?status=%s", status), nil)
	require.Equal(t, http.StatusOK, res.StatusCode, body)

	var proposals []gov.Proposal
	err := cdc.UnmarshalJSON([]byte(body), &proposals)
	require.Nil(t, err)
	return proposals
}

func doSubmitProposal(t *testing.T, port, seed, name, password string, proposerAddr sdk.AccAddress) (resultTx ctypes.ResultBroadcastTxCommit) {

	acc := getAccount(t, port, proposerAddr)
	accnum := acc.GetAccountNumber()
	sequence := acc.GetSequence()

	chainID := viper.GetString(client.FlagChainID)

	// submitproposal
	jsonStr := []byte(fmt.Sprintf(`{
		"title": "Test",
		"description": "test",
		"proposal_type": "Text",
		"proposer": "%s",
		"initial_deposit": [{ "denom": "steak", "amount": "5" }],
		"base_req": {
			"name": "%s",
			"password": "%s",
			"chain_id": "%s",
			"account_number":"%d",
			"sequence":"%d"
		}
	}`, proposerAddr, name, password, chainID, accnum, sequence))
	res, body := Request(t, port, "POST", "/gov/proposals", jsonStr)
	require.Equal(t, http.StatusOK, res.StatusCode, body)

	var results ctypes.ResultBroadcastTxCommit
	err := cdc.UnmarshalJSON([]byte(body), &results)
	require.Nil(t, err)

	return results
}

func doDeposit(t *testing.T, port, seed, name, password string, proposerAddr sdk.AccAddress, proposalID int64) (resultTx ctypes.ResultBroadcastTxCommit) {

	acc := getAccount(t, port, proposerAddr)
	accnum := acc.GetAccountNumber()
	sequence := acc.GetSequence()

	chainID := viper.GetString(client.FlagChainID)

	// deposit on proposal
	jsonStr := []byte(fmt.Sprintf(`{
		"depositer": "%s",
		"amount": [{ "denom": "steak", "amount": "5" }],
		"base_req": {
			"name": "%s",
			"password": "%s",
			"chain_id": "%s",
			"account_number":"%d",
			"sequence": "%d"
		}
	}`, proposerAddr, name, password, chainID, accnum, sequence))
	res, body := Request(t, port, "POST", fmt.Sprintf("/gov/proposals/%d/deposits", proposalID), jsonStr)
	require.Equal(t, http.StatusOK, res.StatusCode, body)

	var results ctypes.ResultBroadcastTxCommit
	err := cdc.UnmarshalJSON([]byte(body), &results)
	require.Nil(t, err)

	return results
}

func doVote(t *testing.T, port, seed, name, password string, proposerAddr sdk.AccAddress, proposalID int64) (resultTx ctypes.ResultBroadcastTxCommit) {
	// get the account to get the sequence
	acc := getAccount(t, port, proposerAddr)
	accnum := acc.GetAccountNumber()
	sequence := acc.GetSequence()

	chainID := viper.GetString(client.FlagChainID)

	// vote on proposal
	jsonStr := []byte(fmt.Sprintf(`{
		"voter": "%s",
		"option": "Yes",
		"base_req": {
			"name": "%s",
			"password": "%s",
			"chain_id": "%s",
			"account_number": "%d",
			"sequence": "%d"
		}
	}`, proposerAddr, name, password, chainID, accnum, sequence))
	res, body := Request(t, port, "POST", fmt.Sprintf("/gov/proposals/%d/votes", proposalID), jsonStr)
	require.Equal(t, http.StatusOK, res.StatusCode, body)

	var results ctypes.ResultBroadcastTxCommit
	err := cdc.UnmarshalJSON([]byte(body), &results)
	require.Nil(t, err)

	return results
}<|MERGE_RESOLUTION|>--- conflicted
+++ resolved
@@ -575,7 +575,7 @@
 	//
 	// require.Equal(t, uint32(0), resultTx.CheckTx.Code)
 	// require.Equal(t, uint32(0), resultTx.DeliverTx.Code)
-
+	//
 	// redelegation := getRedelegation(t, port, addr, validatorOperator1, validatorOperator2)
 	// require.Equal(t, validatorOperator1.String(), redelegation.ValidatorSrcAddr.String())
 	// require.Equal(t, validatorOperator2.String(), redelegation.ValidatorDstAddr.String())
@@ -1122,10 +1122,6 @@
 				"shares": "%d"
 			}
 		],
-<<<<<<< HEAD
-		"complete_redelegates": []
-	}`, name, password, accnum, sequence, chainID, delAddr, valSrcAddr, valDstAddr, amount))
-=======
 		"complete_redelegates": [],
 		"base_req": {
 			"name": "%s",
@@ -1134,8 +1130,7 @@
 			"account_number":"%d",
 			"sequence":"%d"
 		}
-	}`, delAddr, valSrcAddr, valDstAddr, name, password, chainID, accnum, sequence))
->>>>>>> 1e26ba2e
+	}`, delAddr, valSrcAddr, valDstAddr, amount, name, password, chainID, accnum, sequence))
 
 	res, body := Request(t, port, "POST", fmt.Sprintf("/stake/delegators/%s/delegations", delAddr), jsonStr)
 	require.Equal(t, http.StatusOK, res.StatusCode, body)
