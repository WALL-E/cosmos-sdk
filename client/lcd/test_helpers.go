--- conflicted
+++ resolved
@@ -161,32 +161,16 @@
 		)
 	}
 
-<<<<<<< HEAD
-	var validatorsPKs []crypto.PubKey
-
-	// NOTE: It's bad practice to reuse public key address for the operator
-	// address but doing in the test for simplicity.
 	var appGenTxs []auth.StdTx
-=======
-	var appGenTxs []json.RawMessage
-
->>>>>>> f8cc0af1
 	for _, gdValidator := range genDoc.Validators {
 		operAddr := ed25519.GenPrivKey().PubKey().Address()
 		pk := gdValidator.PubKey
 
-<<<<<<< HEAD
-		desc := stake.NewDescription("test_val1", "", "", "")
-		msg := stake.NewMsgCreateValidator(sdk.ValAddress(pk.Address()), pk, sdk.NewInt64Coin("stake", 100), desc, stake.CommissionMsg{})
-		appGenTx := auth.NewStdTx([]sdk.Msg{msg}, auth.StdFee{}, nil, "")
-=======
 		valConsPubKeys = append(valConsPubKeys, pk)
 		valOperAddrs = append(valOperAddrs, sdk.ValAddress(operAddr))
-
-		appGenTx, _, _, err := gapp.GaiaAppGenTxNF(cdc, pk, sdk.AccAddress(operAddr), gdValidator.Name)
-		require.NoError(t, err)
-
->>>>>>> f8cc0af1
+		desc := stake.NewDescription("test_val1", "", "", "")
+		msg := stake.NewMsgCreateValidator(sdk.ValAddress(operAddr), pk, sdk.NewInt64Coin("stake", 100), desc, stake.CommissionMsg{})
+		appGenTx := auth.NewStdTx([]sdk.Msg{msg}, auth.StdFee{}, nil, "")
 		appGenTxs = append(appGenTxs, appGenTx)
 	}
 
