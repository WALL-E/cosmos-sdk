package ibc

import (
	"encoding/json"

	sdk "github.com/cosmos/cosmos-sdk/types"
	wire "github.com/cosmos/cosmos-sdk/wire"
)

var (
	msgCdc *wire.Codec
)

func init() {
	msgCdc = wire.NewCodec()
}

// ------------------------------
// IBCPacket

// nolint - TODO rename to Packet as IBCPacket stutters (golint)
// IBCPacket defines a piece of data that can be send between two separate
// blockchains.
type IBCPacket struct {
	SrcAddr   sdk.Address
	DestAddr  sdk.Address
	Coins     sdk.Coins
	SrcChain  string
	DestChain string
}

func NewIBCPacket(srcAddr sdk.Address, destAddr sdk.Address, coins sdk.Coins,
	srcChain string, destChain string) IBCPacket {

	return IBCPacket{
		SrcAddr:   srcAddr,
		DestAddr:  destAddr,
		Coins:     coins,
		SrcChain:  srcChain,
		DestChain: destChain,
	}
}

//nolint
func (p IBCPacket) GetSignBytes() []byte {
	b, err := msgCdc.MarshalJSON(struct {
		SrcAddr   string
		DestAddr  string
		Coins     sdk.Coins
		SrcChain  string
		DestChain string
	}{
		SrcAddr:   sdk.MustBech32ifyAcc(p.SrcAddr),
		DestAddr:  sdk.MustBech32ifyAcc(p.DestAddr),
		Coins:     p.Coins,
		SrcChain:  p.SrcChain,
		DestChain: p.DestChain,
	})
	if err != nil {
		panic(err)
	}
	return b
}

// validator the ibc packey
func (p IBCPacket) ValidateBasic() sdk.Error {
	if p.SrcChain == p.DestChain {
		return ErrIdenticalChains(DefaultCodespace).Trace("")
	}
	if !p.Coins.IsValid() {
		return sdk.ErrInvalidCoins("")
	}
	return nil
}

// ----------------------------------
// IBCTransferMsg

// nolint - TODO rename to TransferMsg as folks will reference with ibc.TransferMsg
// IBCTransferMsg defines how another module can send an IBCPacket.
type IBCTransferMsg struct {
	IBCPacket
}

// nolint
func (msg IBCTransferMsg) Type() string { return "ibc" }

// x/bank/tx.go MsgSend.GetSigners()
func (msg IBCTransferMsg) GetSigners() []sdk.Address { return []sdk.Address{msg.SrcAddr} }

// get the sign bytes for ibc transfer message
func (msg IBCTransferMsg) GetSignBytes() []byte {
<<<<<<< HEAD
	cdc := wire.NewCodec()
	bz, err := cdc.MarshalJSON(msg)
	if err != nil {
		panic(err)
	}
	return bz
=======
	return msg.IBCPacket.GetSignBytes()
>>>>>>> 8ece8073
}

// validate ibc transfer message
func (msg IBCTransferMsg) ValidateBasic() sdk.Error {
	return msg.IBCPacket.ValidateBasic()
}

// ----------------------------------
// IBCReceiveMsg

// nolint - TODO rename to ReceiveMsg as folks will reference with ibc.ReceiveMsg
// IBCReceiveMsg defines the message that a relayer uses to post an IBCPacket
// to the destination chain.
type IBCReceiveMsg struct {
	IBCPacket
	Relayer  sdk.Address
	Sequence int64
}

// nolint
func (msg IBCReceiveMsg) Type() string             { return "ibc" }
func (msg IBCReceiveMsg) ValidateBasic() sdk.Error { return msg.IBCPacket.ValidateBasic() }

// x/bank/tx.go MsgSend.GetSigners()
func (msg IBCReceiveMsg) GetSigners() []sdk.Address { return []sdk.Address{msg.Relayer} }

// get the sign bytes for ibc receive message
func (msg IBCReceiveMsg) GetSignBytes() []byte {
<<<<<<< HEAD
	cdc := wire.NewCodec()
	bz, err := cdc.MarshalJSON(msg)
=======
	b, err := msgCdc.MarshalJSON(struct {
		IBCPacket json.RawMessage
		Relayer   string
		Sequence  int64
	}{
		IBCPacket: json.RawMessage(msg.IBCPacket.GetSignBytes()),
		Relayer:   sdk.MustBech32ifyAcc(msg.Relayer),
		Sequence:  msg.Sequence,
	})
>>>>>>> 8ece8073
	if err != nil {
		panic(err)
	}
	return b
}<|MERGE_RESOLUTION|>--- conflicted
+++ resolved
@@ -90,16 +90,7 @@
 
 // get the sign bytes for ibc transfer message
 func (msg IBCTransferMsg) GetSignBytes() []byte {
-<<<<<<< HEAD
-	cdc := wire.NewCodec()
-	bz, err := cdc.MarshalJSON(msg)
-	if err != nil {
-		panic(err)
-	}
-	return bz
-=======
 	return msg.IBCPacket.GetSignBytes()
->>>>>>> 8ece8073
 }
 
 // validate ibc transfer message
@@ -128,10 +119,6 @@
 
 // get the sign bytes for ibc receive message
 func (msg IBCReceiveMsg) GetSignBytes() []byte {
-<<<<<<< HEAD
-	cdc := wire.NewCodec()
-	bz, err := cdc.MarshalJSON(msg)
-=======
 	b, err := msgCdc.MarshalJSON(struct {
 		IBCPacket json.RawMessage
 		Relayer   string
@@ -141,7 +128,6 @@
 		Relayer:   sdk.MustBech32ifyAcc(msg.Relayer),
 		Sequence:  msg.Sequence,
 	})
->>>>>>> 8ece8073
 	if err != nil {
 		panic(err)
 	}
