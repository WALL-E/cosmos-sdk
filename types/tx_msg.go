package types

import (
	"encoding/json"
)

// Transactions messages must fulfill the Msg
type Msg interface {

	// Return the message type.
	// Must be alphanumeric or empty.
	Type() string

	// Get the canonical byte representation of the Msg.
	GetSignBytes() []byte

	// ValidateBasic does a simple validation check that
	// doesn't require access to any other information.
	ValidateBasic() Error

	// Signers returns the addrs of signers that must sign.
	// CONTRACT: All signatures must be present to be valid.
	// CONTRACT: Returns addrs in some deterministic order.
	GetSigners() []Address
}

//__________________________________________________________

// Transactions objects must fulfill the Tx
type Tx interface {

	// Gets the Msg.
	GetMsg() Msg
<<<<<<< HEAD

	// Signatures returns the signature of signers who signed the Msg.
	// CONTRACT: Length returned is same as length of
	// pubkeys returned from MsgKeySigners, and the order
	// matches.
	// CONTRACT: If the signature is missing (ie the Msg is
	// invalid), then the corresponding signature is
	// .Empty().
	GetSignatures() []StdSignature
}

var _ Tx = (*StdTx)(nil)

// StdTx is a standard way to wrap a Msg with Fee and Signatures.
// NOTE: the first signature is the FeePayer (Signatures must not be nil).
type StdTx struct {
	Msg        `json:"msg"`
	Fee        StdFee         `json:"fee"`
	Signatures []StdSignature `json:"signatures"`
}

func NewStdTx(msg Msg, fee StdFee, sigs []StdSignature) StdTx {
	return StdTx{
		Msg:        msg,
		Fee:        fee,
		Signatures: sigs,
	}
}

//nolint
func (tx StdTx) GetMsg() Msg                   { return tx.Msg }
func (tx StdTx) GetSignatures() []StdSignature { return tx.Signatures }

// FeePayer returns the address responsible for paying the fees
// for the transactions. It's the first address returned by msg.GetSigners().
// If GetSigners() is empty, this panics.
func FeePayer(tx Tx) Address {
	return tx.GetMsg().GetSigners()[0]
}

//__________________________________________________________

// StdFee includes the amount of coins paid in fees and the maximum
// gas to be used by the transaction. The ratio yields an effective "gasprice",
// which must be above some miminum to be accepted into the mempool.
type StdFee struct {
	Amount Coins `json:"amount"`
	Gas    int64 `json:"gas"`
}

func NewStdFee(gas int64, amount ...Coin) StdFee {
	return StdFee{
		Amount: amount,
		Gas:    gas,
	}
}

// fee bytes for signing later
func (fee StdFee) Bytes() []byte {
	// normalize. XXX
	// this is a sign of something ugly
	// (in the lcd_test, client side its null,
	// server side its [])
	if len(fee.Amount) == 0 {
		fee.Amount = Coins{}
	}
	bz, err := json.Marshal(fee) // TODO
	if err != nil {
		panic(err)
	}
	return bz
}

//__________________________________________________________

// StdSignDoc is replay-prevention structure.
// It includes the result of msg.GetSignBytes(),
// as well as the ChainID (prevent cross chain replay)
// and the Sequence numbers for each signature (prevent
// inchain replay and enforce tx ordering per account).
type StdSignDoc struct {
	ChainID   string          `json:"chain_id"`
	Sequences []int64         `json:"sequences"`
	FeeBytes  json.RawMessage `json:"fee_bytes"`
	MsgBytes  json.RawMessage `json:"msg_bytes"`
	AltBytes  []byte          `json:"alt_bytes"`
}

// StdSignBytes returns the bytes to sign for a transaction.
// TODO: change the API to just take a chainID and StdTx ?
func StdSignBytes(chainID string, sequences []int64, fee StdFee, msg Msg) []byte {
	bz, err := json.Marshal(StdSignDoc{
		ChainID:   chainID,
		Sequences: sequences,
		FeeBytes:  json.RawMessage(fee.Bytes()),
		MsgBytes:  json.RawMessage(msg.GetSignBytes()),
	})
	if err != nil {
		panic(err)
	}
	return bz
}

// StdSignMsg is a convenience structure for passing along
// a Msg with the other requirements for a StdSignDoc before
// it is signed. For use in the CLI.
type StdSignMsg struct {
	ChainID   string
	Sequences []int64
	Fee       StdFee
	Msg       Msg
	// XXX: Alt
}

// get message bytes
func (msg StdSignMsg) Bytes() []byte {
	return StdSignBytes(msg.ChainID, msg.Sequences, msg.Fee, msg.Msg)
=======
>>>>>>> b0e5b8cc
}

//__________________________________________________________

// TxDeocder unmarshals transaction bytes
type TxDecoder func(txBytes []byte) (Tx, Error)

//__________________________________________________________

var _ Msg = (*TestMsg)(nil)

// msg type for testing
type TestMsg struct {
	signers []Address
}

func NewTestMsg(addrs ...Address) *TestMsg {
	return &TestMsg{
		signers: addrs,
	}
}

//nolint
func (msg *TestMsg) Type() string { return "TestMsg" }
func (msg *TestMsg) GetSignBytes() []byte {
	bz, err := json.Marshal(msg.signers)
	if err != nil {
		panic(err)
	}
	return bz
}
func (msg *TestMsg) ValidateBasic() Error { return nil }
func (msg *TestMsg) GetSigners() []Address {
	return msg.signers
}<|MERGE_RESOLUTION|>--- conflicted
+++ resolved
@@ -31,126 +31,6 @@
 
 	// Gets the Msg.
 	GetMsg() Msg
-<<<<<<< HEAD
-
-	// Signatures returns the signature of signers who signed the Msg.
-	// CONTRACT: Length returned is same as length of
-	// pubkeys returned from MsgKeySigners, and the order
-	// matches.
-	// CONTRACT: If the signature is missing (ie the Msg is
-	// invalid), then the corresponding signature is
-	// .Empty().
-	GetSignatures() []StdSignature
-}
-
-var _ Tx = (*StdTx)(nil)
-
-// StdTx is a standard way to wrap a Msg with Fee and Signatures.
-// NOTE: the first signature is the FeePayer (Signatures must not be nil).
-type StdTx struct {
-	Msg        `json:"msg"`
-	Fee        StdFee         `json:"fee"`
-	Signatures []StdSignature `json:"signatures"`
-}
-
-func NewStdTx(msg Msg, fee StdFee, sigs []StdSignature) StdTx {
-	return StdTx{
-		Msg:        msg,
-		Fee:        fee,
-		Signatures: sigs,
-	}
-}
-
-//nolint
-func (tx StdTx) GetMsg() Msg                   { return tx.Msg }
-func (tx StdTx) GetSignatures() []StdSignature { return tx.Signatures }
-
-// FeePayer returns the address responsible for paying the fees
-// for the transactions. It's the first address returned by msg.GetSigners().
-// If GetSigners() is empty, this panics.
-func FeePayer(tx Tx) Address {
-	return tx.GetMsg().GetSigners()[0]
-}
-
-//__________________________________________________________
-
-// StdFee includes the amount of coins paid in fees and the maximum
-// gas to be used by the transaction. The ratio yields an effective "gasprice",
-// which must be above some miminum to be accepted into the mempool.
-type StdFee struct {
-	Amount Coins `json:"amount"`
-	Gas    int64 `json:"gas"`
-}
-
-func NewStdFee(gas int64, amount ...Coin) StdFee {
-	return StdFee{
-		Amount: amount,
-		Gas:    gas,
-	}
-}
-
-// fee bytes for signing later
-func (fee StdFee) Bytes() []byte {
-	// normalize. XXX
-	// this is a sign of something ugly
-	// (in the lcd_test, client side its null,
-	// server side its [])
-	if len(fee.Amount) == 0 {
-		fee.Amount = Coins{}
-	}
-	bz, err := json.Marshal(fee) // TODO
-	if err != nil {
-		panic(err)
-	}
-	return bz
-}
-
-//__________________________________________________________
-
-// StdSignDoc is replay-prevention structure.
-// It includes the result of msg.GetSignBytes(),
-// as well as the ChainID (prevent cross chain replay)
-// and the Sequence numbers for each signature (prevent
-// inchain replay and enforce tx ordering per account).
-type StdSignDoc struct {
-	ChainID   string          `json:"chain_id"`
-	Sequences []int64         `json:"sequences"`
-	FeeBytes  json.RawMessage `json:"fee_bytes"`
-	MsgBytes  json.RawMessage `json:"msg_bytes"`
-	AltBytes  []byte          `json:"alt_bytes"`
-}
-
-// StdSignBytes returns the bytes to sign for a transaction.
-// TODO: change the API to just take a chainID and StdTx ?
-func StdSignBytes(chainID string, sequences []int64, fee StdFee, msg Msg) []byte {
-	bz, err := json.Marshal(StdSignDoc{
-		ChainID:   chainID,
-		Sequences: sequences,
-		FeeBytes:  json.RawMessage(fee.Bytes()),
-		MsgBytes:  json.RawMessage(msg.GetSignBytes()),
-	})
-	if err != nil {
-		panic(err)
-	}
-	return bz
-}
-
-// StdSignMsg is a convenience structure for passing along
-// a Msg with the other requirements for a StdSignDoc before
-// it is signed. For use in the CLI.
-type StdSignMsg struct {
-	ChainID   string
-	Sequences []int64
-	Fee       StdFee
-	Msg       Msg
-	// XXX: Alt
-}
-
-// get message bytes
-func (msg StdSignMsg) Bytes() []byte {
-	return StdSignBytes(msg.ChainID, msg.Sequences, msg.Fee, msg.Msg)
-=======
->>>>>>> b0e5b8cc
 }
 
 //__________________________________________________________
